--- conflicted
+++ resolved
@@ -21,16 +21,10 @@
 use sys::properties::{
     SDL_CreateProperties, SDL_DestroyProperties, SDL_SetNumberProperty, SDL_SetStringProperty,
 };
-<<<<<<< HEAD
 use sys::stdinc::{SDL_FunctionPointer, SDL_free, Uint32, Uint64};
 use sys::video::{
-    SDL_DisplayID, SDL_DisplayMode, SDL_DisplayModeData, SDL_DisplayOrientation, SDL_WindowFlags,
-=======
-use sys::stdinc::{SDL_FunctionPointer, SDL_free, Uint64};
-use sys::video::{
-    SDL_DisplayMode, SDL_DisplayModeData, SDL_DisplayOrientation, SDL_GetSystemTheme,
+    SDL_DisplayID, SDL_DisplayMode, SDL_DisplayModeData, SDL_DisplayOrientation, SDL_GetSystemTheme,
     SDL_WindowFlags, SDL_SYSTEM_THEME_DARK, SDL_SYSTEM_THEME_LIGHT, SDL_SYSTEM_THEME_UNKNOWN,
->>>>>>> 9c9f9555
 };
 
 use crate::sys;
@@ -699,12 +693,6 @@
 
 impl_raw_accessors!((GLContext, sys::video::SDL_GLContext));
 
-<<<<<<< HEAD
-#[derive(Copy, Clone, Debug, PartialEq, Eq, Hash)]
-pub struct Display {
-    pub(crate) id: Uint32,
-}
-=======
 /// System theme.
 pub enum SystemTheme {
     /// Unknown system theme.
@@ -717,42 +705,10 @@
     Dark,
 }
 
-impl VideoSubsystem {
-    /// Initializes a new `WindowBuilder`; a convenience method that calls `WindowBuilder::new()`.
-    pub fn window(&self, title: &str, width: u32, height: u32) -> WindowBuilder {
-        WindowBuilder::new(self, title, width, height)
-    }
-
-    /// Create a window with a renderer.
-    #[doc(alias = "SDL_CreateWindowAndRenderer")]
-    pub fn window_and_renderer(
-        &self,
-        title: &str,
-        width: u32,
-        height: u32,
-    ) -> Result<WindowCanvas, Error> {
-        let mut sdl_window = null_mut();
-        let mut renderer = null_mut();
-        let result = unsafe {
-            sys::render::SDL_CreateWindowAndRenderer(
-                title.as_ptr() as *const c_char,
-                width as c_int,
-                height as c_int,
-                0,
-                &mut sdl_window,
-                &mut renderer,
-            )
-        };
-        if !result {
-            return Err(get_error());
-        }
-        // do we need to add an option to create a metal view here?
-        let window =
-            unsafe { Window::from_ll(self.clone(), sdl_window, 0 as sys::metal::SDL_MetalView) };
-
-        Ok(WindowCanvas::from_window_and_renderer(window, renderer))
-    }
->>>>>>> 9c9f9555
+#[derive(Copy, Clone, Debug, PartialEq, Eq, Hash)]
+pub struct Display {
+    pub(crate) id: Uint32,
+}
 
 impl Display {
     pub(crate) fn from_ll(id: SDL_DisplayID) -> Display {
