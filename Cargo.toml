[package]
name = "sdl3"
description = "Cross-platform multimedia"
repository = "https://github.com/revmischa/sdl3-rs"
documentation = "https://crates.io/crates/sdl3"
version = "0.9.0"
license = "MIT"
authors = [ "Tony Aldridge <tony@angry-lawyer.com>", "Cobrand <cobrandw@gmail.com>", "Mischa Spiegelmock <me@mish.dev>" ,"Lokathor <@Lokathor@mastodon.social>"]
keywords = ["SDL", "windowing", "graphics", "api", "engine"]
categories = ["rendering","api-bindings","game-engines","multimedia"]
readme = "README.md"
resolver = "2"
edition = "2021"

[lib]
name = "sdl3"
path = "src/sdl3/lib.rs"

[dependencies]
bitflags = "1.2.1"
libc = "0.2.92"
lazy_static = "1.4.0"

[dependencies.sdl3-sys]
# path = "sdl3-sys"
<<<<<<< HEAD
version = "0.0.7+sdl3-dev-2023-10-08"
# version = "0.0.6+sdl3-dev-2023-07-31"
# git = "https://github.com/Lokathor/sdl3-sys-rs"
# git = "https://github.com/revmischa/sdl3-sys-rs"
# branch = "sdl-update-I"
=======
version = "0.0.10+SDL-preview-3.1.3"
>>>>>>> 10c2eb54

[dependencies.c_vec]
# allow both 1.* and 2.0 versions
version = ">= 1.0"
optional = true

[dev-dependencies]
rand = "0.7"
wgpu = { version = "0.14", features = ["spirv"] }
pollster = "0.2.4"
env_logger = "0.9.0"

[dependencies.raw-window-handle]
version = "0.5.0"
optional = true

[features]
unsafe_textures = []
default = []
gfx = ["c_vec"] #, "sdl3-sys/gfx"]
#mixer = ["sdl3-sys/mixer"]
#image = ["sdl3-sys/image"]
#ttf = ["sdl3-sys/ttf"]
# Use hidapi support in SDL. Only 2.0.12 and after
hidapi = []
# test_mode allows SDL to be initialised from a thread that is not the main thread
test-mode = []

use-vcpkg = ["sdl3-sys/use-vcpkg"]
static-link = ["sdl3-sys/link-static"]
#use_mac_framework = ["sdl3-sys/use_mac_framework"]
#bundled = ["sdl3-sys/bundled"]
#use-bindgen = ["sdl3-sys/use-bindgen"]
#use-pkgconfig = ["sdl3-sys/use-pkgconfig"]

[package.metadata.docs.rs]
features = ["default", "gfx", "mixer", "image", "ttf"]

[[example]]
name = "animation"

[[example]]
name = "audio-capture-and-replay"

[[example]]
name = "audio-queue-squarewave"

[[example]]
name = "audio-squarewave"

[[example]]
name = "audio-wav"

[[example]]
name = "audio-whitenoise"

[[example]]
required-features = ["image"]
name = "cursor"

[[example]]
name = "demo"

[[example]]
name = "game-controller"

[[example]]
required-features = ["unsafe_textures"]
name = "game-of-life-unsafe-textures"

[[example]]
name = "game-of-life"

[[example]]
required-features = ["gfx"]
name = "gfx-demo"

[[example]]
name = "haptic"

[[example]]
required-features = ["image"]
name = "image-demo"

[[example]]
name = "joystick"

[[example]]
name = "keyboard-state"

[[example]]
name = "message-box"

[[example]]
required-features = ["mixer"]
name = "mixer-demo"

[[example]]
name = "mouse-state"

[[example]]
name = "no-renderer"

[[example]]
name = "relative-mouse-state"

[[example]]
name = "renderer-target"

[[example]]
name = "events"

[[example]]
name = "renderer-texture"

[[example]]
name = "renderer-yuv"

[[example]]
required-features = ["ttf", "image"]
name = "resource-manager"

[[example]]
required-features = ["hidapi"]
name = "sensors"

[[example]]
required-features = ["ttf"]
name = "ttf-demo"

[[example]]
name = "window-properties"

[[example]]
required-features = ["raw-window-handle"]
name = "raw-window-handle-with-wgpu"

[package.metadata.vcpkg]
dependencies = ["sdl3"]

# dependencies required when building examples and tests for this crate
dev-dependencies = ["sdl3", "sdl3-image[libjpeg-turbo,tiff,libwebp]", "sdl3-ttf", "sdl3-gfx", "sdl3-mixer"]
git = "https://github.com/microsoft/vcpkg"
rev = "acc3bcf" # release 2022.08.15

[package.metadata.vcpkg.target]
x86_64-pc-windows-msvc = { triplet = "x64-windows-static-md" }<|MERGE_RESOLUTION|>--- conflicted
+++ resolved
@@ -10,7 +10,6 @@
 categories = ["rendering","api-bindings","game-engines","multimedia"]
 readme = "README.md"
 resolver = "2"
-edition = "2021"
 
 [lib]
 name = "sdl3"
@@ -23,15 +22,7 @@
 
 [dependencies.sdl3-sys]
 # path = "sdl3-sys"
-<<<<<<< HEAD
-version = "0.0.7+sdl3-dev-2023-10-08"
-# version = "0.0.6+sdl3-dev-2023-07-31"
-# git = "https://github.com/Lokathor/sdl3-sys-rs"
-# git = "https://github.com/revmischa/sdl3-sys-rs"
-# branch = "sdl-update-I"
-=======
 version = "0.0.10+SDL-preview-3.1.3"
->>>>>>> 10c2eb54
 
 [dependencies.c_vec]
 # allow both 1.* and 2.0 versions
