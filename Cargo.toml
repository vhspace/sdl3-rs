--- conflicted
+++ resolved
@@ -3,11 +3,7 @@
 name    = "sdl2"
 description = "SDL2 bindings for Rust"
 repository = "https://github.com/AngryLawyer/rust-sdl2"
-<<<<<<< HEAD
-version = "0.0.2"
-=======
-version = "0.0.5"
->>>>>>> a002b748
+version = "0.0.6"
 license = "MIT"
 authors = [ "Tony Aldridge <tony@angry-lawyer.com>" ]
 keywords = ["SDL", "windowing", "graphics"]
