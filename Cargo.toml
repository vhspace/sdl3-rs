[package]
name = "sdl3"
description = "Cross-platform multimedia"
repository = "https://github.com/revmischa/sdl3-rs"
documentation = "https://crates.io/crates/sdl3"
<<<<<<< HEAD
version = "0.11.0"
=======
version = "0.11.1"
>>>>>>> 8eb09dd6
license = "MIT"
authors = [
    "Tony Aldridge <tony@angry-lawyer.com>",
    "Cobrand <cobrandw@gmail.com>",
    "Mischa Spiegelmock <me@mish.dev>",
    "Lokathor <@Lokathor@mastodon.social>",
]
keywords = ["graphics", "engine", "cross-platform", "input", "audio"]
categories = ["rendering", "api-bindings", "game-engines", "multimedia"]
readme = "README.md"
resolver = "2"
edition = "2021"

[lib]
name = "sdl3"
path = "src/sdl3/lib.rs"

[dependencies]
bitflags = "1.2.1"
libc = "0.2.92"
lazy_static = "1.4.0"

[dependencies.sdl3-sys]
version = "0.1.3+SDL3-preview-3.1.6"

[dependencies.c_vec]
# allow both 1.* and 2.0 versions
version = ">= 1.0"
optional = true

[dev-dependencies]
rand = "0.7"
wgpu = { version = "0.14", features = ["spirv"] }
pollster = "0.2.4"
env_logger = "0.9.0"

[dependencies.raw-window-handle]
version = "0.5.0"
optional = true

[features]
# various ways to link to libsdl3
# provided by sdl3-sys: https://github.com/maia-s/sdl3-sys-rs/tree/main/sdl3-sys#usage
use-pkg-config = ["sdl3-sys/use-pkg-config"]
use-vcpkg = ["sdl3-sys/use-vcpkg"]
static-link = ["sdl3-sys/link-static"]
link-framework = ["sdl3-sys/link-framework"]
build-from-source = ["sdl3-sys/build-from-source"]
build-from-source-static = ["sdl3-sys/build-from-source-static"]

unsafe_textures = []
default = []
gfx = ["c_vec"]      #, "sdl3-sys/gfx"]
#mixer = ["sdl3-sys/mixer"]
#image = ["sdl3-sys/image"]
#ttf = ["sdl3-sys/ttf"]
# Use hidapi support in SDL. Only 2.0.12 and after
hidapi = []
# test_mode allows SDL to be initialised from a thread that is not the main thread
test-mode = []


[package.metadata.docs.rs]
features = ["default", "gfx", "mixer", "image", "ttf"]

[[example]]
name = "animation"

[[example]]
name = "audio-capture-and-replay"

[[example]]
name = "audio-queue-squarewave"

[[example]]
name = "audio-squarewave"

[[example]]
name = "audio-wav"

[[example]]
name = "audio-whitenoise"

[[example]]
required-features = ["image"]
name = "cursor"

[[example]]
name = "demo"

[[example]]
name = "game-controller"

[[example]]
required-features = ["unsafe_textures"]
name = "game-of-life-unsafe-textures"

[[example]]
name = "game-of-life"

[[example]]
required-features = ["gfx"]
name = "gfx-demo"

[[example]]
name = "haptic"

[[example]]
required-features = ["image"]
name = "image-demo"

[[example]]
name = "joystick"

[[example]]
name = "keyboard-state"

[[example]]
name = "message-box"

[[example]]
required-features = ["mixer"]
name = "mixer-demo"

[[example]]
name = "mouse-state"

[[example]]
name = "no-renderer"

[[example]]
name = "relative-mouse-state"

[[example]]
name = "renderer-target"

[[example]]
name = "events"

[[example]]
name = "renderer-texture"

[[example]]
name = "renderer-yuv"

[[example]]
required-features = ["ttf", "image"]
name = "resource-manager"

[[example]]
required-features = ["hidapi"]
name = "sensors"

[[example]]
required-features = ["ttf"]
name = "ttf-demo"

[[example]]
name = "window-properties"

[[example]]
required-features = ["raw-window-handle"]
name = "raw-window-handle-with-wgpu"

[package.metadata.vcpkg]
dependencies = ["sdl3"]

# dependencies required when building examples and tests for this crate
dev-dependencies = [
    "sdl3",
    "sdl3-image[libjpeg-turbo,tiff,libwebp]",
    "sdl3-ttf",
    "sdl3-gfx",
    "sdl3-mixer",
]
git = "https://github.com/microsoft/vcpkg"
rev = "acc3bcf" # release 2022.08.15

[package.metadata.vcpkg.target]
x86_64-pc-windows-msvc = { triplet = "x64-windows-static-md" }<|MERGE_RESOLUTION|>--- conflicted
+++ resolved
@@ -3,11 +3,7 @@
 description = "Cross-platform multimedia"
 repository = "https://github.com/revmischa/sdl3-rs"
 documentation = "https://crates.io/crates/sdl3"
-<<<<<<< HEAD
-version = "0.11.0"
-=======
 version = "0.11.1"
->>>>>>> 8eb09dd6
 license = "MIT"
 authors = [
     "Tony Aldridge <tony@angry-lawyer.com>",
