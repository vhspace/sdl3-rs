--- conflicted
+++ resolved
@@ -34,13 +34,6 @@
 
 ```toml
 [dependencies]
-<<<<<<< HEAD
-sdl3 = { version = "0", features = ["build-from-source"] }
-```
-
-SDL3 requires the libsdl3 library to link and run. You may select how to link the library via features:
-
-=======
 sdl3 = { version = "0", features = [] }
 ```
 
@@ -56,16 +49,10 @@
 - `build-from-source`: Fetch and build the library from source. Recommended if you just want it to work and don't have
   SDL3 installed system-wide.
 - `build-from-source-static`: Fetch and build the library from source and link it statically.
->>>>>>> 7387d7fa
 - `use-pkg-config`: Use `pkg-config` to find the library.
 - `use-vcpkg`: Use `vcpkg` to find the library.
 - `static-link`: Link the library statically.
 - `link-framework`: Link the library as a framework on macOS.
-<<<<<<< HEAD
-- `build-from-source`: Fetch and build the library from source.
-- `build-from-source-static`: Fetch and build the library from source and link it statically.
-=======
->>>>>>> 7387d7fa
 
 You can read more about these options [here](https://github.com/maia-s/sdl3-sys-rs/tree/main/sdl3-sys#usage).
 
